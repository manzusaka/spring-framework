--- conflicted
+++ resolved
@@ -67,11 +67,7 @@
 		val foo = Foo()
 		every { requestBodySpec.exchange(any<RequestHeadersSpec.ExchangeFunction<Foo>>(), any()) } returns foo
 		val exchangeFunction: (HttpRequest, RequestHeadersSpec.ConvertibleClientHttpResponse) -> Foo? =
-<<<<<<< HEAD
-			{ request, response -> foo }
-=======
 			{ _, _ -> foo }
->>>>>>> 36d9357f
 		val value = requestBodySpec.requiredExchange(exchangeFunction)
 		assertThat(value).isEqualTo(foo)
 	}
@@ -80,11 +76,7 @@
 	fun `RequestHeadersSpec#requiredExchange with null response throws NoSuchElementException`() {
 		every { requestBodySpec.exchange(any<RequestHeadersSpec.ExchangeFunction<Foo>>(), any()) } returns null
 		val exchangeFunction: (HttpRequest, RequestHeadersSpec.ConvertibleClientHttpResponse) -> Foo? =
-<<<<<<< HEAD
-			{ request, response -> null }
-=======
 			{ _, _ -> null }
->>>>>>> 36d9357f
 		assertThrows<NoSuchElementException> { requestBodySpec.requiredExchange(exchangeFunction) }
 	}
 
