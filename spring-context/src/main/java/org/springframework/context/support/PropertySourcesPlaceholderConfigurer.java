--- conflicted
+++ resolved
@@ -231,11 +231,7 @@
 
 
 		@Override
-<<<<<<< HEAD
-		public @Nullable Object getProperty(String name) {
-=======
 		public boolean containsProperty(String name) {
->>>>>>> 49ffb833
 			for (PropertySource<?> propertySource : super.source.getPropertySources()) {
 				if (propertySource.containsProperty(name)) {
 					return true;
@@ -245,8 +241,7 @@
 		}
 
 		@Override
-		@Nullable
-		public Object getProperty(String name) {
+		public @Nullable Object getProperty(String name) {
 			for (PropertySource<?> propertySource : super.source.getPropertySources()) {
 				Object candidate = propertySource.getProperty(name);
 				if (candidate != null) {
@@ -276,17 +271,12 @@
 
 
 		@Override
-<<<<<<< HEAD
-		public @Nullable Object getProperty(String name) {
-=======
 		public boolean containsProperty(String name) {
 			return super.source.containsProperty(name);
 		}
 
 		@Override
-		@Nullable
-		public Object getProperty(String name) {
->>>>>>> 49ffb833
+		public @Nullable Object getProperty(String name) {
 			return super.source.getProperty(name);
 		}
 
