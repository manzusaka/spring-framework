[[mvc-ann-matrix-variables]]
= Matrix Variables

[.small]#xref:web/webflux/controller/ann-methods/matrix-variables.adoc[See equivalent in the Reactive stack]#

{rfc-site}/rfc3986#section-3.3[RFC 3986] discusses name-value pairs in
path segments. In Spring MVC, we refer to those as "`matrix variables`" based on an
https://www.w3.org/DesignIssues/MatrixURIs.html["`old post`"] by Tim Berners-Lee, but they
can be also be referred to as URI path parameters.

Matrix variables can appear in any path segment, with each variable separated by a semicolon and
multiple values separated by comma (for example, `/cars;color=red,green;year=2012`). Multiple
values can also be specified through repeated variable names (for example,
`color=red;color=green;color=blue`).

If a URL is expected to contain matrix variables, the request mapping for a controller
method must use a URI variable to mask that variable content and ensure the request can
be matched successfully independent of matrix variable order and presence.
The following example uses a matrix variable:

[tabs]
======
Java::
+
[source,java,indent=0,subs="verbatim,quotes"]
----
	// GET /pets/42;q=11;r=22

	@GetMapping("/pets/{petId}")
	public void findPet(@PathVariable String petId, @MatrixVariable int q) {

		// petId == 42
		// q == 11
	}
----

Kotlin::
+
[source,kotlin,indent=0,subs="verbatim,quotes"]
----
	// GET /pets/42;q=11;r=22

	@GetMapping("/pets/{petId}")
	fun findPet(@PathVariable petId: String, @MatrixVariable q: Int) {

		// petId == 42
		// q == 11
	}
----
======

Given that all path segments may contain matrix variables, you may sometimes need to
disambiguate which path variable the matrix variable is expected to be in.
The following example shows how to do so:

[tabs]
======
Java::
+
[source,java,indent=0,subs="verbatim,quotes"]
----
	// GET /owners/42;q=11/pets/21;q=22

	@GetMapping("/owners/{ownerId}/pets/{petId}")
	public void findPet(
			@MatrixVariable(name="q", pathVar="ownerId") int q1,
			@MatrixVariable(name="q", pathVar="petId") int q2) {

		// q1 == 11
		// q2 == 22
	}
----

Kotlin::
+
[source,kotlin,indent=0,subs="verbatim,quotes"]
----
	// GET /owners/42;q=11/pets/21;q=22

	@GetMapping("/owners/{ownerId}/pets/{petId}")
	fun findPet(
			@MatrixVariable(name = "q", pathVar = "ownerId") q1: Int,
			@MatrixVariable(name = "q", pathVar = "petId") q2: Int) {

		// q1 == 11
		// q2 == 22
	}
----
======

A matrix variable may be defined as optional and a default value specified, as the
following example shows:

[tabs]
======
Java::
+
[source,java,indent=0,subs="verbatim,quotes"]
----
	// GET /pets/42

	@GetMapping("/pets/{petId}")
	public void findPet(@MatrixVariable(required=false, defaultValue="1") int q) {

		// q == 1
	}
----

Kotlin::
+
[source,kotlin,indent=0,subs="verbatim,quotes"]
----
	// GET /pets/42

	@GetMapping("/pets/{petId}")
	fun findPet(@MatrixVariable(required = false, defaultValue = "1") q: Int) {

		// q == 1
	}
----
======

To get all matrix variables, you can use a `MultiValueMap`, as the following example shows:

[tabs]
======
Java::
+
[source,java,indent=0,subs="verbatim,quotes"]
----
	// GET /owners/42;q=11;r=12/pets/21;q=22;s=23

	@GetMapping("/owners/{ownerId}/pets/{petId}")
	public void findPet(
			@MatrixVariable MultiValueMap<String, String> matrixVars,
			@MatrixVariable(pathVar="petId") MultiValueMap<String, String> petMatrixVars) {

		// matrixVars: ["q" : [11,22], "r" : 12, "s" : 23]
		// petMatrixVars: ["q" : 22, "s" : 23]
	}
----

Kotlin::
+
[source,kotlin,indent=0,subs="verbatim,quotes"]
----
	// GET /owners/42;q=11;r=12/pets/21;q=22;s=23

	@GetMapping("/owners/{ownerId}/pets/{petId}")
	fun findPet(
			@MatrixVariable matrixVars: MultiValueMap<String, String>,
			@MatrixVariable(pathVar="petId") petMatrixVars: MultiValueMap<String, String>) {

		// matrixVars: ["q" : [11,22], "r" : 12, "s" : 23]
		// petMatrixVars: ["q" : 22, "s" : 23]
	}
----
======

<<<<<<< HEAD
Note that you need to enable the use of matrix variables. In the MVC XML namespace, you can set
`<mvc:annotation-driven enable-matrix-variables="true"/>`.

=======
Note that you need to enable the use of matrix variables. In the MVC Java configuration,
you need to set a `UrlPathHelper` with `removeSemicolonContent=false` through
xref:web/webmvc/mvc-config/path-matching.adoc[Path Matching]. In the MVC XML namespace, you can set
`<mvc:annotation-driven enable-matrix-variables="true"/>`.
>>>>>>> 25b4e29f
<|MERGE_RESOLUTION|>--- conflicted
+++ resolved
@@ -157,13 +157,5 @@
 ----
 ======
 
-<<<<<<< HEAD
 Note that you need to enable the use of matrix variables. In the MVC XML namespace, you can set
-`<mvc:annotation-driven enable-matrix-variables="true"/>`.
-
-=======
-Note that you need to enable the use of matrix variables. In the MVC Java configuration,
-you need to set a `UrlPathHelper` with `removeSemicolonContent=false` through
-xref:web/webmvc/mvc-config/path-matching.adoc[Path Matching]. In the MVC XML namespace, you can set
-`<mvc:annotation-driven enable-matrix-variables="true"/>`.
->>>>>>> 25b4e29f
+`<mvc:annotation-driven enable-matrix-variables="true"/>`.