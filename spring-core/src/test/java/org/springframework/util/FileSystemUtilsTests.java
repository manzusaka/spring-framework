/*
 * Copyright 2002-present the original author or authors.
 *
 * Licensed under the Apache License, Version 2.0 (the "License");
 * you may not use this file except in compliance with the License.
 * You may obtain a copy of the License at
 *
 *      https://www.apache.org/licenses/LICENSE-2.0
 *
 * Unless required by applicable law or agreed to in writing, software
 * distributed under the License is distributed on an "AS IS" BASIS,
 * WITHOUT WARRANTIES OR CONDITIONS OF ANY KIND, either express or implied.
 * See the License for the specific language governing permissions and
 * limitations under the License.
 */

package org.springframework.util;

import java.io.File;
import java.net.URI;
import java.nio.file.FileSystem;
import java.nio.file.FileSystems;
import java.nio.file.Path;
import java.util.Map;

import org.junit.jupiter.api.Test;
import org.junit.jupiter.api.io.TempDir;

import static org.assertj.core.api.Assertions.assertThat;

/**
 * Tests for {@link FileSystemUtils}.
 *
 * @author Rob Harrop
 * @author Sam Brannen
<<<<<<< HEAD
=======
 * @author Juergen Hoeller
>>>>>>> ba521643
 */
class FileSystemUtilsTests {

	@Test
	void deleteRecursively(@TempDir File tempDir) throws Exception {
		File root = new File(tempDir, "root");
		File child = new File(root, "child");
		File grandchild = new File(child, "grandchild");

		grandchild.mkdirs();

		File bar = new File(child, "bar.txt");
		bar.createNewFile();

		assertThat(root).exists();
		assertThat(child).exists();
		assertThat(grandchild).exists();
		assertThat(bar).exists();

		FileSystemUtils.deleteRecursively(root);

		assertThat(root).doesNotExist();
		assertThat(child).doesNotExist();
		assertThat(grandchild).doesNotExist();
		assertThat(bar).doesNotExist();
	}

	@Test
	void copyRecursively(@TempDir File tempDir) throws Exception {
		File src = new File(tempDir, "src");
		File child = new File(src, "child");
		File grandchild = new File(child, "grandchild");

		grandchild.mkdirs();

		File bar = new File(child, "bar.txt");
		bar.createNewFile();

		assertThat(src).exists();
		assertThat(child).exists();
		assertThat(grandchild).exists();
		assertThat(bar).exists();

		File dest = new File(tempDir, "/dest");
		FileSystemUtils.copyRecursively(src, dest);

		assertThat(dest).exists();
		assertThat(new File(dest, "child")).exists();
		assertThat(new File(dest, "child/bar.txt")).exists();

		URI uri = URI.create("jar:file:/" + dest.toString().replace('\\', '/') + "/archive.zip");
		Map<String, String> env = Map.of("create", "true");
		FileSystem zipfs = FileSystems.newFileSystem(uri, env);
		Path ziproot = zipfs.getPath("/");
		FileSystemUtils.copyRecursively(src.toPath(), ziproot);

<<<<<<< HEAD
=======
		assertThat(zipfs.getPath("/child")).exists();
		assertThat(zipfs.getPath("/child/bar.txt")).exists();

		zipfs.close();
		FileSystemUtils.deleteRecursively(src);
		assertThat(src).doesNotExist();
	}

>>>>>>> ba521643
}<|MERGE_RESOLUTION|>--- conflicted
+++ resolved
@@ -33,10 +33,7 @@
  *
  * @author Rob Harrop
  * @author Sam Brannen
-<<<<<<< HEAD
-=======
  * @author Juergen Hoeller
->>>>>>> ba521643
  */
 class FileSystemUtilsTests {
 
@@ -93,8 +90,6 @@
 		Path ziproot = zipfs.getPath("/");
 		FileSystemUtils.copyRecursively(src.toPath(), ziproot);
 
-<<<<<<< HEAD
-=======
 		assertThat(zipfs.getPath("/child")).exists();
 		assertThat(zipfs.getPath("/child/bar.txt")).exists();
 
@@ -103,5 +98,4 @@
 		assertThat(src).doesNotExist();
 	}
 
->>>>>>> ba521643
 }