--- conflicted
+++ resolved
@@ -105,13 +105,7 @@
 
 
 	@Override
-<<<<<<< HEAD
 	protected @Nullable DataAccessException doTranslate(String task, @Nullable String sql, SQLException ex) {
-		// First, the getSQLState check...
-		String sqlState = getSqlState(ex);
-=======
-	@Nullable
-	protected DataAccessException doTranslate(String task, @Nullable String sql, SQLException ex) {
 		SQLException sqlEx = ex;
 		String sqlState;
 		if (sqlEx instanceof BatchUpdateException) {
@@ -131,7 +125,6 @@
 		}
 
 		// The actual SQL state check...
->>>>>>> 332953c9
 		if (sqlState != null && sqlState.length() >= 2) {
 			String classCode = sqlState.substring(0, 2);
 			if (logger.isDebugEnabled()) {
